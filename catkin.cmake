cmake_minimum_required(VERSION 2.8.3)
project(or_fcl)

include(FindPkgConfig)
include(CheckCXXSourceCompiles)

## Find catkin macros and libraries
## if COMPONENTS list like find_package(catkin REQUIRED COMPONENTS xyz)
## is used, also find other catkin packages
find_package(catkin REQUIRED COMPONENTS openrave_catkin)
find_package(Boost REQUIRED COMPONENTS system)
find_package(OpenRAVE REQUIRED)

# fcl
find_package(fcl)
if (NOT fcl_FOUND)
    pkg_check_modules(fcl fcl)
endif()
if (NOT fcl_FOUND)
    MESSAGE(FATAL_ERROR "fcl not found (either through cmake or pkg-config)")
endif()

set(CMAKE_REQUIRED_INCLUDES ${OpenRAVE_INCLUDE_DIRS})
set(CMAKE_REQUIRED_LIBRARIES ${OpenRAVE_LIBRARIES})
check_cxx_source_compiles("
    #include <openrave/openrave.h>
    int main() {
    OpenRAVE::CollisionReport r;
    r.vLinkColliding.push_back(std::make_pair(OpenRAVE::KinBody::LinkConstPtr(),OpenRAVE::KinBody::LinkConstPtr()));
    }" HAVE_REPORT_VLINKCOLLIDING_PAIR
)
if (HAVE_REPORT_VLINKCOLLIDING_PAIR)
    add_definitions(-DHAVE_REPORT_VLINKCOLLIDING_PAIR)
endif ()

add_definitions(--std=c++0x -O3)
include_directories(${catkin_INCLUDE_DIRS} ${Boost_INCLUDE_DIRS} ${fcl_INCLUDE_DIRS})
link_directories(${catkin_LIBRARY_DIRS} ${Boost_LIBRARY_DIRS} ${fcl_LIBRARY_DIRS})

catkin_package(
    INCLUDE_DIRS src
    LIBRARIES ${PROJECT_NAME}
    CATKIN_DEPENDS openrave_catkin
)

openrave_plugin(${PROJECT_NAME}_plugin
    src/or_fcl_plugin.cpp
    src/FCLCollisionChecker.cpp
)
target_link_libraries(${PROJECT_NAME}_plugin
    ${catkin_LIBRARIES}
    ${Boost_LIBRARIES}
<<<<<<< HEAD
)

if (CATKIN_ENABLE_TESTING)
  catkin_add_nosetests(tests)
  install(DIRECTORY "tests/ordata/"
    DESTINATION "${OpenRAVE_INSTALL_DIR}/${OpenRAVE_DATA_DIR}"
  )
endif()
=======
    ${fcl_LIBRARIES}
)
>>>>>>> 4416359b
<|MERGE_RESOLUTION|>--- conflicted
+++ resolved
@@ -50,7 +50,7 @@
 target_link_libraries(${PROJECT_NAME}_plugin
     ${catkin_LIBRARIES}
     ${Boost_LIBRARIES}
-<<<<<<< HEAD
+    ${fcl_LIBRARIES}
 )
 
 if (CATKIN_ENABLE_TESTING)
@@ -58,8 +58,4 @@
   install(DIRECTORY "tests/ordata/"
     DESTINATION "${OpenRAVE_INSTALL_DIR}/${OpenRAVE_DATA_DIR}"
   )
-endif()
-=======
-    ${fcl_LIBRARIES}
-)
->>>>>>> 4416359b
+endif()